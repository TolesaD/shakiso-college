const express = require('express');
const mongoose = require('mongoose');
const MongoStore = require('connect-mongo');
const bcrypt = require('bcryptjs');
const session = require('express-session');
const flash = require('connect-flash');
const cookieParser = require('cookie-parser');
const multer = require('multer');
const path = require('path');
const fs = require('fs').promises;
const methodOverride = require('method-override');
const AWS = require('aws-sdk');
const multerS3 = require('multer-s3');

// Initialize Express app
const app = express();

// Load environment variables
require('dotenv').config();
console.log('Loaded ADMIN_PASSWORD:', process.env.ADMIN_PASSWORD ? 'Set' : 'Not set');
console.log('MONGODB_URI:', process.env.MONGODB_URI ? 'Set' : 'Not set');
console.log('NODE_ENV:', process.env.NODE_ENV || 'development');
console.log('SESSION_SECRET:', process.env.SESSION_SECRET ? 'Set' : 'Not set');
console.log('AWS_ACCESS_KEY_ID:', process.env.AWS_ACCESS_KEY_ID ? 'Set' : 'Not set');
console.log('AWS_SECRET_ACCESS_KEY:', process.env.AWS_SECRET_ACCESS_KEY ? 'Set' : 'Not set');
console.log('AWS_S3_BUCKET:', process.env.AWS_S3_BUCKET ? 'Set' : 'Not set');

// Configure image upload
const imageStorage = multer.diskStorage({
  destination: async (req, file, cb) => {
    const uploadPath = path.join(__dirname, 'public/uploads/images');
    await fs.mkdir(uploadPath, { recursive: true });
    cb(null, uploadPath);
  },
  filename: (req, file, cb) => {
    cb(null, Date.now() + path.extname(file.originalname));
  },
});

const imageFilter = (req, file, cb) => {
  const allowedTypes = ['image/jpeg', 'image/jpg', 'image/png', 'image/gif'];
  if (allowedTypes.includes(file.mimetype)) {
    cb(null, true);
  } else {
    cb(new Error('Only images (JPEG, JPG, PNG, GIF) are allowed'), false);
  }
};

const uploadImage = multer({
  storage: imageStorage,
  fileFilter: imageFilter,
  limits: { fileSize: 5 * 1024 * 1024 }, // 5MB
});

// Configure video upload
const videoStorage = multer.diskStorage({
  destination: async (req, file, cb) => {
    const uploadPath = path.join(__dirname, 'public/uploads/videos');
    await fs.mkdir(uploadPath, { recursive: true });
    cb(null, uploadPath);
  },
  filename: (req, file, cb) => {
    cb(null, Date.now() + path.extname(file.originalname));
  },
});

const videoFilter = (req, file, cb) => {
  const allowedTypes = ['video/mp4', 'video/webm', 'video/ogg'];
  if (allowedTypes.includes(file.mimetype)) {
    cb(null, true);
  } else {
    cb(new Error('Only videos (MP4, WebM, OGG) are allowed'), false);
  }
};

const uploadVideo = multer({
  storage: videoStorage,
  fileFilter: videoFilter,
  limits: { fileSize: 50 * 1024 * 1024 }, // 50MB
});

// HTTPS redirection for production
if (process.env.NODE_ENV === 'production') {
  app.set('trust proxy', 1);
  app.use((req, res, next) => {
    if (req.header('x-forwarded-proto') !== 'https') {
      console.log(`[${new Date().toISOString()}] Redirecting HTTP to HTTPS: ${req.url}`);
      return res.redirect(`https://${req.header('host')}${req.url}`);
    }
    next();
  });
}

// Middleware
app.use(cookieParser());
app.use(express.urlencoded({ extended: true }));
app.use(express.json());
app.use(express.static(path.join(__dirname, 'public')));
app.use(methodOverride('_method'));

// Session configuration
const sessionStore = MongoStore.create({
  mongoUrl: process.env.MONGODB_URI,
  collectionName: 'sessions',
  ttl: 14 * 24 * 60 * 60,
  autoRemove: 'native',
});

sessionStore.on('error', (err) => {
  console.error(`[${new Date().toISOString()}] Session store error:`, err);
});

sessionStore.on('connected', () => {
  console.log('Session store connected to MongoDB');
});

app.use(
  session({
    secret: process.env.SESSION_SECRET || 'your-secret-key',
    resave: false,
    saveUninitialized: false,
    rolling: true,
    cookie: {
      secure: process.env.NODE_ENV === 'production',
      maxAge: 24 * 60 * 60 * 1000,
      httpOnly: true,
<<<<<<< HEAD
      sameSite: process.env.NODE_ENV === 'production' ? 'lax' : 'lax',
=======
      sameSite: process.env.NODE_ENV === 'production' ? 'none' : 'lax',
>>>>>>> c4d967a3
      path: '/',
    },
    store: sessionStore,
  })
);

// Flash messages
app.use(flash());

<<<<<<< HEAD
// Database connection
mongoose.set('strictQuery', false);

const connectDB = async () => {
  try {
    await mongoose.connect(process.env.MONGODB_URI);
    console.log('Connected to MongoDB');
  } catch (err) {
    console.error('MongoDB connection error:', err);
    process.exit(1);
  }
};

// Models
const Admin = require('./models/Admin');
const Announcement = require('./models/Announcement');
const Photo = require('./models/Photo');
const Video = require('./models/Video');

// Routes
const announcementRoutes = require('./routes/announcements');
const photoRoutes = require('./routes/photos');
const videoRoutes = require('./routes/videos');

app.use('/api/announcements', announcementRoutes);
app.use('/api/photos', photoRoutes);
app.use('/api/videos', videoRoutes);
=======
// AWS S3 configuration
const s3 = new AWS.S3({
  accessKeyId: process.env.AWS_ACCESS_KEY_ID,
  secretAccessKey: process.env.AWS_SECRET_ACCESS_KEY,
  region: process.env.AWS_REGION || 'us-east-1',
});

// Configure image upload
const imageStorage = process.env.NODE_ENV === 'production' ? 
  multerS3({
    s3: s3,
    bucket: process.env.AWS_S3_BUCKET,
    acl: 'public-read',
    metadata: (req, file, cb) => {
      cb(null, { fieldName: file.fieldname });
    },
    key: (req, file, cb) => {
      cb(null, `images/${Date.now()}${path.extname(file.originalname)}`);
    },
  }) :
  multer.diskStorage({
    destination: async (req, file, cb) => {
      const uploadPath = path.join(__dirname, 'public/uploads/images');
      await fs.mkdir(uploadPath, { recursive: true });
      cb(null, uploadPath);
    },
    filename: (req, file, cb) => {
      cb(null, Date.now() + path.extname(file.originalname));
    },
  });

const imageFilter = (req, file, cb) => {
  const allowedTypes = ['image/jpeg', 'image/jpg', 'image/png', 'image/gif'];
  if (allowedTypes.includes(file.mimetype)) {
    cb(null, true);
  } else {
    cb(new Error('Only images (JPEG, JPG, PNG, GIF) are allowed'), false);
  }
};

const uploadImage = multer({
  storage: imageStorage,
  fileFilter: imageFilter,
  limits: { fileSize: 5 * 1024 * 1024 },
});

// Configure video upload
const videoStorage = process.env.NODE_ENV === 'production' ?
  multerS3({
    s3: s3,
    bucket: process.env.AWS_S3_BUCKET,
    acl: 'public-read',
    metadata: (req, file, cb) => {
      cb(null, { fieldName: file.fieldname });
    },
    key: (req, file, cb) => {
      cb(null, `videos/${Date.now()}${path.extname(file.originalname)}`);
    },
  }) :
  multer.diskStorage({
    destination: async (req, file, cb) => {
      const uploadPath = path.join(__dirname, 'public/uploads/videos');
      await fs.mkdir(uploadPath, { recursive: true });
      cb(null, uploadPath);
    },
    filename: (req, file, cb) => {
      cb(null, Date.now() + path.extname(file.originalname));
    },
  });

const videoFilter = (req, file, cb) => {
  const allowedTypes = ['video/mp4', 'video/webm', 'video/ogg'];
  if (allowedTypes.includes(file.mimetype)) {
    cb(null, true);
  } else {
    cb(new Error('Only videos (MP4, WebM, OGG) are allowed'), false);
  }
};

const uploadVideo = multer({
  storage: videoStorage,
  fileFilter: videoFilter,
  limits: { fileSize: 50 * 1024 * 1024 },
});

// Configure announcement media upload
const announcementStorage = process.env.NODE_ENV === 'production' ?
  multerS3({
    s3: s3,
    bucket: process.env.AWS_S3_BUCKET,
    acl: 'public-read',
    metadata: (req, file, cb) => {
      cb(null, { fieldName: file.fieldname });
    },
    key: (req, file, cb) => {
      cb(null, `announcements/${Date.now()}${path.extname(file.originalname)}`);
    },
  }) :
  multer.diskStorage({
    destination: async (req, file, cb) => {
      const uploadPath = path.join(__dirname, 'public/uploads/announcements');
      await fs.mkdir(uploadPath, { recursive: true });
      cb(null, uploadPath);
    },
    filename: (req, file, cb) => {
      cb(null, Date.now() + path.extname(file.originalname));
    },
  });

const announcementMediaFilter = (req, file, cb) => {
  const allowedTypes = ['image/jpeg', 'image/jpg', 'image/png', 'image/gif', 'video/mp4', 'video/webm', 'video/ogg'];
  if (allowedTypes.includes(file.mimetype)) {
    cb(null, true);
  } else {
    cb(new Error('Only images (JPEG, JPG, PNG, GIF) or videos (MP4, WebM, OGG) are allowed'), false);
  }
};

const uploadAnnouncementMedia = multer({
  storage: announcementStorage,
  fileFilter: announcementMediaFilter,
  limits: { fileSize: 50 * 1024 * 1024 },
});
>>>>>>> c4d967a3

// Set EJS as view engine
app.set('views', path.join(__dirname, 'views'));
app.set('view engine', 'ejs');

// Debugging middleware
app.use((req, res, next) => {
  console.log(
    `[${new Date().toISOString()}] ${req.method} ${req.url} | Cookies: ${JSON.stringify(
      req.cookies
    )} | Set-Cookie: ${res.get('Set-Cookie') || 'none'}`
  );
  res.on('finish', () => {
    console.log(`[${new Date().toISOString()}] Response headers: ${JSON.stringify(res.getHeaders())}`);
  });
  next();
});

// Authentication middleware
function ensureAuthenticated(req, res, next) {
  console.log('Checking session:', {
    sessionID: req.sessionID,
    user: req.session.user,
    cookies: req.cookies || 'No cookies',
    sessionExists: !!req.session,
  });
  if (req.session.user && req.session.user.role === 'admin') {
    req.session.touch();
    console.log('Session valid, proceeding to next middleware');
    return next();
  }
  console.log('Session invalid, destroying session');
  req.session.destroy((err) => {
    if (err) console.error(`[${new Date().toISOString()}] Session destroy error:`, err);
    res.clearCookie('connect.sid', {
      path: '/',
      httpOnly: true,
      secure: process.env.NODE_ENV === 'production',
      sameSite: process.env.NODE_ENV === 'production' ? 'none' : 'lax',
    });
    res.redirect('/admin/login');
  });
}

// Error handling middleware for Multer
app.use((err, req, res, next) => {
  if (err instanceof multer.MulterError) {
    req.flash('error', err.message);
    return res.redirect('back');
  }
  next(err);
});

// Database connection with retry
mongoose.set('strictQuery', false);

const connectDB = async () => {
  let retries = 5;
  while (retries) {
    try {
      await mongoose.connect(process.env.MONGODB_URI, {
        serverSelectionTimeoutMS: 5000,
      });
      console.log('Connected to MongoDB');
      return;
    } catch (err) {
      console.error(`[${new Date().toISOString()}] MongoDB connection error:`, err);
      retries -= 1;
      if (retries === 0) {
        console.error('MongoDB connection failed after retries, exiting...');
        process.exit(1);
      }
      console.log(`Retrying connection (${retries} attempts left)...`);
      await new Promise((resolve) => setTimeout(resolve, 5000));
    }
  }
};

// Models
const Admin = require('./models/Admin');
const Announcement = require('./models/Announcement');
const Photo = require('./models/Photo');
const Video = require('./models/Video');

// Frontend Routes
app.get('/', async (req, res) => {
  try {
    const announcements = await Announcement.find({ isActive: true })
      .sort({ createdAt: -1 })
      .limit(5);
    const photos = await Photo.find().sort({ createdAt: -1 }).limit(6);
    const videos = await Video.find().sort({ createdAt: -1 }).limit(3);
    console.log(`[${new Date().toISOString()}] Fetched homepage data:`, {
      announcementCount: announcements.length,
      photoCount: photos.length,
      videoCount: videos.length,
    });
    res.render('index', {
      announcements,
      photos,
      videos,
      user: req.session.user,
      messages: req.flash(),
    });
  } catch (err) {
    console.error(`[${new Date().toISOString()}] Homepage error:`, err);
    res.status(500).render('error', {
      message: 'Failed to load homepage',
      error: process.env.NODE_ENV === 'development' ? err : {},
    });
  }
});

app.get('/about', (req, res) => {
  res.render('about', {
    user: req.session.user,
    messages: req.flash(),
  });
});

app.get('/contact', (req, res) => {
  res.render('contact', {
    user: req.session.user,
    messages: req.flash(),
  });
});

app.get('/announcements', async (req, res) => {
  try {
    const announcements = await Announcement.find({ isActive: true }).sort({ createdAt: -1 });
    res.render('announcements', {
      announcements,
      user: req.session.user,
      messages: req.flash(),
    });
  } catch (err) {
    console.error(`[${new Date().toISOString()}] Public announcements error:`, err);
    res.status(500).render('error', {
      message: 'Failed to load announcements',
      error: process.env.NODE_ENV === 'development' ? err : {},
    });
  }
});

app.get('/gallery', async (req, res) => {
  try {
    const photos = await Photo.find().sort({ createdAt: -1 });
    console.log(`[${new Date().toISOString()}] Fetched gallery photos:`, { photoCount: photos.length });
    res.render('gallery', {
      photos,
      user: req.session.user,
      messages: req.flash(),
    });
  } catch (err) {
    console.error(`[${new Date().toISOString()}] Gallery error:`, err);
    res.status(500).render('error', {
      message: 'Failed to load gallery',
      error: process.env.NODE_ENV === 'development' ? err : {},
    });
  }
});

app.get('/videos', async (req, res) => {
  try {
    const videos = await Video.find().sort({ createdAt: -1 });
    console.log(`[${new Date().toISOString()}] Fetched videos:`, { videoCount: videos.length });
    res.render('videos', {
      videos,
      user: req.session.user,
      messages: req.flash(),
    });
  } catch (err) {
    console.error(`[${new Date().toISOString()}] Videos error:`, err);
    res.status(500).render('error', {
      message: 'Failed to load videos',
      error: process.env.NODE_ENV === 'development' ? err : {},
    });
  }
});

// Admin Login Routes
app.get('/admin/login', (req, res) => {
  if (req.session.user) {
    console.log(`[${new Date().toISOString()}] User already logged in, redirecting to dashboard`);
    return res.redirect('/admin/dashboard');
  }

  res.render('admin/login', {
    error: req.flash('error'),
    success: req.query.logout === 'success' ? ['You have been logged out successfully'] : req.flash('success'),
    username: req.flash('username'),
  });
});

app.post('/admin/login', async (req, res) => {
  try {
    const { username, password } = req.body;
    console.log(`[${new Date().toISOString()}] Login attempt: { username: '${username}' }`);

    const admin = await Admin.findOne({ username });
    if (!admin) {
      console.log(`[${new Date().toISOString()}] User not found: ${username}`);
      req.flash('error', 'Invalid credentials');
      req.flash('username', username);
      return res.redirect('/admin/login');
    }

    const isMatch = await admin.comparePassword(password);
    console.log(`[${new Date().toISOString()}] Password match: ${isMatch}`);
    if (!isMatch) {
      console.log(`[${new Date().toISOString()}] Password mismatch for user: ${username}`);
      req.flash('error', 'Invalid credentials');
      req.flash('username', username);
      return res.redirect('/admin/login');
    }

    req.session.user = {
      id: admin._id.toString(),
      username: admin.username,
      role: 'admin',
    };
    console.log(`[${new Date().toISOString()}] Session created:`, req.session.user, { sessionID: req.sessionID });

    req.session.save((err) => {
      if (err) {
        console.error(`[${new Date().toISOString()}] Session save error:`, err);
        req.flash('error', 'Failed to save session');
        return res.redirect('/admin/login');
      }
      console.log(`[${new Date().toISOString()}] Session saved successfully. Session ID: ${req.sessionID}`);
      sessionStore.get(req.sessionID, (err, session) => {
        if (err || !session) {
          console.error(`[${new Date().toISOString()}] Session not found in store:`, err);
          req.flash('error', 'Session storage failed');
          return res.redirect('/admin/login');
        }
        console.log(`[${new Date().toISOString()}] Session verified in store:`, session);
        req.flash('success', 'Logged in successfully');
        res.redirect('/admin/dashboard');
      });
    });
  } catch (err) {
    console.error(`[${new Date().toISOString()}] Login error:`, err);
    req.flash('error', 'An error occurred during login');
    res.redirect('/admin/login');
  }
});

// Admin Logout Route
app.get('/admin/logout', (req, res) => {
  const user = req.session.user ? { ...req.session.user } : null;

  const safeRedirect = (url) => {
    res.header('Cache-Control', 'no-store, no-cache, must-revalidate, private');
    res.header('Pragma', 'no-cache');
    res.header('Expires', '0');
    res.status(302).location(url).end();
  };

  req.session.destroy((err) => {
    if (err) {
      console.error(`[${new Date().toISOString()}] Session destruction error:`, err);
    }

    res.clearCookie('connect.sid', {
      path: '/',
      httpOnly: true,
      secure: process.env.NODE_ENV === 'production',
      sameSite: process.env.NODE_ENV === 'production' ? 'none' : 'lax',
    });

    if (user) {
      console.log(`[${new Date().toISOString()}] Admin ${user.username} logged out`);
    }

    safeRedirect('/admin/login?logout=success');
  });
});

// Session Verification Middleware
app.use('/admin*', (req, res, next) => {
  if (req.path === '/admin/login' || req.path.startsWith('/admin/assets/')) {
    return next();
  }

  if (!req.sessionID || !req.cookies || !req.cookies['connect.sid']) {
    console.log(`[${new Date().toISOString()}] No session ID or connect.sid cookie, redirecting to login`);
    return res.redirect('/admin/login');
  }

  sessionStore.get(req.sessionID, (err, session) => {
    console.log(`[${new Date().toISOString()}] Session store check:`, {
      sessionID: req.sessionID,
      sessionExists: !!session,
      error: err,
      cookies: req.cookies,
    });
    if (err || !session) {
      console.log(`[${new Date().toISOString()}] Session not found in store, redirecting to login`);
      req.session.destroy((destroyErr) => {
        if (destroyErr) console.error(`[${new Date().toISOString()}] Session destroy error:`, destroyErr);
        res.clearCookie('connect.sid', {
          path: '/',
          httpOnly: true,
          secure: process.env.NODE_ENV === 'production',
          sameSite: process.env.NODE_ENV === 'production' ? 'none' : 'lax',
        });
        res.redirect('/admin/login');
      });
    } else {
      console.log(`[${new Date().toISOString()}] Session found:`, session);
      next();
    }
  });
});

// Admin Dashboard
app.get('/admin/dashboard', ensureAuthenticated, async (req, res) => {
  try {
    const [announcementCount, photoCount, videoCount] = await Promise.all([
      Announcement.countDocuments(),
      Photo.countDocuments(),
      Video.countDocuments(),
    ]);

    res.render('admin/dashboard', {
      user: req.session.user,
      announcementCount,
      photoCount,
      videoCount,
      currentRoute: 'dashboard',
      messages: req.flash(),
    });
  } catch (err) {
    console.error(`[${new Date().toISOString()}] Dashboard error:`, err);
    res.status(500).render('error', {
      message: 'Failed to load dashboard',
      error: process.env.NODE_ENV === 'development' ? err : {},
    });
  }
});

// Announcements Routes
app.get('/admin/announcements', ensureAuthenticated, async (req, res) => {
  try {
    const announcements = await Announcement.find().sort({ createdAt: -1 });
    res.render('admin/manage-announcements', {
      announcements,
      user: req.session.user,
      currentRoute: 'announcements',
      messages: req.flash(),
    });
  } catch (err) {
    console.error(`[${new Date().toISOString()}] Announcements error:`, err);
    res.status(500).render('error', {
      message: 'Failed to load announcements',
      error: process.env.NODE_ENV === 'development' ? err : {},
    });
  }
});

app.get('/admin/announcements/new', ensureAuthenticated, (req, res) => {
  res.render('admin/edit-announcement', {
    announcement: null,
    user: req.session.user,
    messages: req.flash(),
  });
});

app.get('/admin/announcements/:id/edit', ensureAuthenticated, async (req, res) => {
  try {
    const announcement = await Announcement.findById(req.params.id);
    if (!announcement) {
      req.flash('error', 'Announcement not found');
      return res.redirect('/admin/announcements');
    }
    res.render('admin/edit-announcement', {
      announcement,
      user: req.session.user,
      messages: req.flash(),
    });
  } catch (err) {
    console.error(`[${new Date().toISOString()}] Announcement edit error:`, err);
    req.flash('error', 'Failed to load announcement');
    res.redirect('/admin/announcements');
  }
});

<<<<<<< HEAD
// Create Announcement
app.post('/admin/announcements', ensureAuthenticated, upload.single('media'), async (req, res) => {
  try {
    const { title, content, isActive, mediaTitle, mediaDescription } = req.body;
    const mediaData = {
      title: mediaTitle,
      description: mediaDescription,
      url: req.file ? `/uploads/announcements/${req.file.filename}` : null,
      type: req.file ? 'image' : null
    };

    if (!req.file && req.body.mediaUrl) {
      mediaData.url = req.body.mediaUrl;
      mediaData.type = req.body.mediaUrl.includes('youtube') ? 'video' : 'image';
    }
=======
app.post('/admin/announcements', ensureAuthenticated, uploadAnnouncementMedia.single('media'), async (req, res) => {
  try {
    const { title, content, isActive, mediaTitle, mediaDescription, mediaSource, youtubeUrl } = req.body;
    console.log(`[${new Date().toISOString()}] Creating announcement:`, { title, isActive, mediaSource });
>>>>>>> c4d967a3

    const announcementData = {
      title,
      content,
<<<<<<< HEAD
      isActive: isActive === 'on',
      media: mediaData.url ? mediaData : null,
      author: req.session.user.id,
    });
=======
      isActive: isActive === 'on', // Explicitly convert to boolean
      author: req.session.user.id,
    };

    if (mediaSource === 'upload' && !req.file) {
      req.flash('error', 'Please upload a media file');
      return res.redirect('/admin/announcements/new');
    }

    if (mediaSource === 'youtube' && !youtubeUrl) {
      req.flash('error', 'Please provide a YouTube URL');
      return res.redirect('/admin/announcements/new');
    }

    if (mediaSource) {
      announcementData.media = {
        title: mediaTitle,
        description: mediaDescription,
      };
      if (mediaSource === 'youtube') {
        const regExp = /^(?:https?:\/\/)?(?:www\.)?(?:youtube\.com\/(?:[^\/]+\/.+\/|(?:v|e(?:mbed)?)\/|.*[?&]v=)|youtu\.be\/)([^"&?\/\s]{11})/i;
        const match = youtubeUrl.match(regExp);
        if (!match) {
          req.flash('error', 'Invalid YouTube URL');
          return res.redirect('/admin/announcements/new');
        }
        announcementData.media.url = `https://www.youtube.com/embed/${match[1]}`;
        announcementData.media.type = 'video';
      } else if (req.file) {
        announcementData.media.url = process.env.NODE_ENV === 'production' ?
          req.file.location : '/uploads/announcements/' + req.file.filename;
        announcementData.media.type = req.file.mimetype.startsWith('image') ? 'image' : 'video';
      }
    }
>>>>>>> c4d967a3

    const newAnnouncement = new Announcement(announcementData);
    await newAnnouncement.save();
    console.log(`[${new Date().toISOString()}] Saved announcement:`, newAnnouncement.toObject());
    req.flash('success', 'Announcement created successfully');
    res.redirect('/admin/announcements');
  } catch (err) {
    console.error(`[${new Date().toISOString()}] Create announcement error:`, err);
<<<<<<< HEAD
    if (req.file) {
      await fs.unlink(path.join(__dirname, 'public/uploads/announcements', req.file.filename)).catch((unlinkErr) =>
=======
    if (req.file && process.env.NODE_ENV !== 'production') {
      fs.unlink(path.join(__dirname, 'public/uploads/announcements', req.file.filename)).catch((unlinkErr) =>
>>>>>>> c4d967a3
        console.error(`[${new Date().toISOString()}] Failed to delete uploaded file:`, unlinkErr)
      );
    }
    req.flash(
      'error',
      err instanceof mongoose.Error.ValidationError
        ? Object.values(err.errors)
            .map((e) => e.message)
            .join(', ')
        : 'Failed to create announcement'
    );
    res.redirect('/admin/announcements/new');
  }
});

<<<<<<< HEAD
// Update Announcement
app.put('/admin/announcements/:id', ensureAuthenticated, upload.single('media'), async (req, res) => {
  try {
    const { title, content, isActive, mediaTitle, mediaDescription } = req.body;
    const mediaData = {
      title: mediaTitle,
      description: mediaDescription,
      url: req.file ? `/uploads/announcements/${req.file.filename}` : req.body.mediaUrl,
      type: req.file ? 'image' : (req.body.mediaUrl && req.body.mediaUrl.includes('youtube') ? 'video' : 'image')
    };
=======
app.get('/announcements', async (req, res) => {
  try {
    const announcements = await Announcement.find({ isActive: true }).sort({ createdAt: -1 });
    console.log(`[${new Date().toISOString()}] Fetched public announcements:`, { count: announcements.length });
    res.render('announcements', {
      announcements,
      currentRoute: 'announcements',
      messages: req.flash(),
    });
  } catch (err) {
    console.error(`[${new Date().toISOString()}] Public announcements error:`, err);
    res.status(500).render('error', {
      message: 'Failed to load announcements',
      error: process.env.NODE_ENV === 'development' ? err : {},
    });
  }
});

app.put('/admin/announcements/:id', ensureAuthenticated, uploadAnnouncementMedia.single('media'), async (req, res) => {
  try {
    const { title, content, isActive, mediaTitle, mediaDescription, mediaSource, youtubeUrl } = req.body;
    console.log(`[${new Date().toISOString()}] Updating announcement:`, { id: req.params.id, title, isActive, mediaSource });
>>>>>>> c4d967a3

    const updateData = {
      title,
      content,
<<<<<<< HEAD
      isActive: isActive === 'on',
      media: mediaData.url ? mediaData : null,
      updatedAt: Date.now(),
    };

    if (req.file) {
      const oldAnnouncement = await Announcement.findById(req.params.id);
      if (oldAnnouncement?.media?.url && oldAnnouncement.media.type === 'image') {
        const oldPath = path.join(__dirname, 'public', oldAnnouncement.media.url);
        await fs.unlink(oldPath).catch((unlinkErr) =>
          console.error(`[${new Date().toISOString()}] Failed to delete old media:`, unlinkErr)
        );
      }
    }

    await Announcement.findByIdAndUpdate(req.params.id, updateData, { new: true, runValidators: true });
=======
      isActive: isActive === 'on', // Explicitly convert to boolean
      updatedAt: Date.now(),
    };

    if (mediaSource) {
      updateData.media = {
        title: mediaTitle,
        description: mediaDescription,
      };
      if (mediaSource === 'youtube') {
        const regExp = /^(?:https?:\/\/)?(?:www\.)?(?:youtube\.com\/(?:[^\/]+\/.+\/|(?:v|e(?:mbed)?)\/|.*[?&]v=)|youtu\.be\/)([^"&?\/\s]{11})/i;
        const match = youtubeUrl.match(regExp);
        if (!match) {
          req.flash('error', 'Invalid YouTube URL');
          return res.redirect(`/admin/announcements/${req.params.id}/edit`);
        }
        updateData.media.url = `https://www.youtube.com/embed/${match[1]}`;
        updateData.media.type = 'video';
      } else if (req.file) {
        updateData.media.url = process.env.NODE_ENV === 'production' ?
          req.file.location : '/uploads/announcements/' + req.file.filename;
        updateData.media.type = req.file.mimetype.startsWith('image') ? 'image' : 'video';
      }
    }

    const oldAnnouncement = await Announcement.findById(req.params.id);
    if (oldAnnouncement?.media?.url && req.file && oldAnnouncement.media.type !== 'video' && process.env.NODE_ENV !== 'production') {
      const oldPath = path.join(__dirname, 'public', oldAnnouncement.media.url);
      if (fs.existsSync(oldPath)) {
        fs.unlink(oldPath).catch((unlinkErr) =>
          console.error(`[${new Date().toISOString()}] Failed to delete old announcement media:`, unlinkErr)
        );
      }
    }

    const updatedAnnouncement = await Announcement.findByIdAndUpdate(req.params.id, updateData, { new: true, runValidators: true });
    console.log(`[${new Date().toISOString()}] Updated announcement:`, updatedAnnouncement.toObject());
>>>>>>> c4d967a3
    req.flash('success', 'Announcement updated successfully');
    res.redirect('/admin/announcements');
  } catch (err) {
    console.error(`[${new Date().toISOString()}] Update announcement error:`, err);
<<<<<<< HEAD
    if (req.file) {
      await fs.unlink(path.join(__dirname, 'public/uploads/announcements', req.file.filename)).catch((unlinkErr) =>
=======
    if (req.file && process.env.NODE_ENV !== 'production') {
      fs.unlink(path.join(__dirname, 'public/uploads/announcements', req.file.filename)).catch((unlinkErr) =>
>>>>>>> c4d967a3
        console.error(`[${new Date().toISOString()}] Failed to delete uploaded file:`, unlinkErr)
      );
    }
    req.flash(
      'error',
      err instanceof mongoose.Error.ValidationError
        ? Object.values(err.errors)
            .map((e) => e.message)
            .join(', ')
        : 'Failed to update announcement'
    );
    res.redirect(`/admin/announcements/${req.params.id}/edit`);
  }
});

app.delete('/admin/announcements/:id', ensureAuthenticated, async (req, res) => {
  try {
    const announcement = await Announcement.findById(req.params.id);
    if (!announcement) {
      if (req.headers.accept && req.headers.accept.includes('application/json')) {
        return res.status(404).json({ success: false, message: 'Announcement not found' });
      }
      req.flash('error', 'Announcement not found');
      return res.redirect('/admin/announcements');
    }
<<<<<<< HEAD
    if (announcement.media?.url && announcement.media.type === 'image') {
      const filePath = path.join(__dirname, 'public', announcement.media.url);
      await fs.unlink(filePath).catch((unlinkErr) =>
        console.error(`[${new Date().toISOString()}] Failed to delete media file:`, unlinkErr)
      );
    }
    return res.json({ success: true, message: 'Announcement deleted successfully' });
=======

    if (announcement.media?.url && announcement.media.type !== 'video' && process.env.NODE_ENV !== 'production') {
      const filePath = path.join(__dirname, 'public', announcement.media.url);
      if (fs.existsSync(filePath)) {
        fs.unlink(filePath).catch((unlinkErr) =>
          console.error(`[${new Date().toISOString()}] Failed to delete announcement media:`, unlinkErr)
        );
      }
    }

    await Announcement.findByIdAndDelete(req.params.id);
    if (req.headers.accept && req.headers.accept.includes('application/json')) {
      return res.json({ success: true, message: 'Announcement deleted successfully' });
    }
    req.flash('success', 'Announcement deleted successfully');
    res.redirect('/admin/announcements');
>>>>>>> c4d967a3
  } catch (err) {
    console.error(`[${new Date().toISOString()}] Delete announcement error:`, err);
    if (req.headers.accept && req.headers.accept.includes('application/json')) {
      return res.status(500).json({ success: false, message: 'Failed to delete announcement' });
    }
    req.flash('error', 'Failed to delete announcement');
    res.redirect('/admin/announcements');
  }
});

// Photos Routes
app.get('/admin/photos', ensureAuthenticated, async (req, res) => {
  try {
    const photos = await Photo.find().sort({ createdAt: -1 });
    console.log(`[${new Date().toISOString()}] Fetched admin photos:`, { photoCount: photos.length });
    res.render('admin/manage-photos', {
      photos,
      user: req.session.user,
      currentRoute: 'photos',
      messages: req.flash(),
    });
  } catch (err) {
    console.error(`[${new Date().toISOString()}] Photos error:`, err);
    res.status(500).render('error', {
      message: 'Failed to load photos',
      error: process.env.NODE_ENV === 'development' ? err : {},
    });
  }
});

app.get('/admin/photos/new', ensureAuthenticated, (req, res) => {
  res.render('admin/edit-photo', {
    photo: null,
    user: req.session.user,
    messages: req.flash(),
  });
});

app.get('/admin/photos/:id/edit', ensureAuthenticated, async (req, res) => {
  try {
    const photo = await Photo.findById(req.params.id);
    if (!photo) {
      req.flash('error', 'Photo not found');
      return res.redirect('/admin/photos');
    }
    res.render('admin/edit-photo', {
      photo,
      user: req.session.user,
      messages: req.flash(),
    });
  } catch (err) {
    console.error(`[${new Date().toISOString()}] Photo edit error:`, err);
    req.flash('error', 'Failed to load photo for editing');
    res.redirect('/admin/photos');
  }
});

app.post('/admin/photos', ensureAuthenticated, uploadImage.single('image'), async (req, res) => {
  try {
    if (!req.file) {
      req.flash('error', 'Please select an image file');
      return res.redirect('/admin/photos/new');
    }

    const { title, description, isFeatured } = req.body;
    const newPhoto = new Photo({
      title,
      description,
      imageUrl: process.env.NODE_ENV === 'production' ? req.file.location : '/uploads/images/' + req.file.filename,
      isFeatured: isFeatured === 'on' ? true : false,
      uploadedBy: req.session.user.id,
    });

    await newPhoto.save();
    console.log(`[${new Date().toISOString()}] Saved photo:`, newPhoto.toObject());
    req.flash('success', 'Photo uploaded successfully');
    res.redirect('/admin/photos');
  } catch (err) {
    console.error(`[${new Date().toISOString()}] Photo upload error:`, err);
<<<<<<< HEAD
    if (req.file) {
      await fs.unlink(path.join(__dirname, 'public/uploads/images', req.file.filename)).catch((unlinkErr) =>
=======
    if (req.file && process.env.NODE_ENV !== 'production') {
      fs.unlink(path.join(__dirname, 'public/uploads/images', req.file.filename)).catch((unlinkErr) =>
>>>>>>> c4d967a3
        console.error(`[${new Date().toISOString()}] Failed to delete uploaded file:`, unlinkErr)
      );
    }
    req.flash(
      'error',
      err instanceof mongoose.Error.ValidationError
        ? Object.values(err.errors)
            .map((e) => e.message)
            .join(', ')
        : 'Failed to upload photo'
    );
    res.redirect('/admin/photos/new');
  }
});

app.put('/admin/photos/:id', ensureAuthenticated, uploadImage.single('image'), async (req, res) => {
  try {
    const { title, description, isFeatured } = req.body;
    const updateData = {
      title,
      description,
      isFeatured: isFeatured === 'on' ? true : false,
      updatedAt: Date.now(),
    };

    if (req.file) {
      updateData.imageUrl = process.env.NODE_ENV === 'production' ? req.file.location : '/uploads/images/' + req.file.filename;
      const oldPhoto = await Photo.findById(req.params.id);
      if (oldPhoto?.imageUrl && process.env.NODE_ENV !== 'production') {
        const oldPath = path.join(__dirname, 'public', oldPhoto.imageUrl);
        await fs.unlink(oldPath).catch((unlinkErr) =>
          console.error(`[${new Date().toISOString()}] Failed to delete old image:`, unlinkErr)
        );
      }
    }

    const updatedPhoto = await Photo.findByIdAndUpdate(req.params.id, updateData, { new: true, runValidators: true });
    console.log(`[${new Date().toISOString()}] Updated photo:`, updatedPhoto.toObject());
    req.flash('success', 'Photo updated successfully');
    res.redirect('/admin/photos');
  } catch (err) {
    console.error(`[${new Date().toISOString()}] Photo update error:`, err);
<<<<<<< HEAD
    if (req.file) {
      await fs.unlink(path.join(__dirname, 'public/uploads/images', req.file.filename)).catch((unlinkErr) =>
=======
    if (req.file && process.env.NODE_ENV !== 'production') {
      fs.unlink(path.join(__dirname, 'public/uploads/images', req.file.filename)).catch((unlinkErr) =>
>>>>>>> c4d967a3
        console.error(`[${new Date().toISOString()}] Failed to delete uploaded file:`, unlinkErr)
      );
    }
    req.flash(
      'error',
      err instanceof mongoose.Error.ValidationError
        ? Object.values(err.errors)
            .map((e) => e.message)
            .join(', ')
        : 'Failed to update photo'
    );
    res.redirect(`/admin/photos/${req.params.id}/edit`);
  }
});

app.delete('/admin/photos/:id', ensureAuthenticated, async (req, res) => {
  try {
    const photo = await Photo.findById(req.params.id);
    if (!photo) {
      if (req.headers.accept && req.headers.accept.includes('application/json')) {
        return res.status(404).json({ success: false, message: 'Photo not found' });
      }
      req.flash('error', 'Photo not found');
      return res.redirect('/admin/photos');
    }

<<<<<<< HEAD
    const filePath = photo.imageUrl ? path.join(__dirname, 'public', photo.imageUrl) : null;
    await Photo.findByIdAndDelete(req.params.id);

    if (filePath && fs.existsSync(filePath)) {
      await fs.unlink(filePath).catch((unlinkErr) =>
        console.error(`[${new Date().toISOString()}] File deletion error:`, unlinkErr)
      );
    }

    return res.json({
      success: true,
      message: 'Photo deleted successfully',
    });
=======
    if (photo.imageUrl && process.env.NODE_ENV !== 'production') {
      const filePath = path.join(__dirname, 'public', photo.imageUrl);
      if (fs.existsSync(filePath)) {
        fs.unlink(filePath).catch((unlinkErr) =>
          console.error(`[${new Date().toISOString()}] Failed to delete photo file:`, unlinkErr)
        );
      }
    }

    await Photo.findByIdAndDelete(req.params.id);
    if (req.headers.accept && req.headers.accept.includes('application/json')) {
      return res.json({
        success: true,
        message: 'Photo deleted successfully',
      });
    }
    req.flash('success', 'Photo deleted successfully');
    res.redirect('/admin/photos');
>>>>>>> c4d967a3
  } catch (err) {
    console.error(`[${new Date().toISOString()}] Delete photo error:`, err);
    if (req.headers.accept && req.headers.accept.includes('application/json')) {
      return res.status(500).json({ success: false, message: 'Failed to delete photo' });
    }
    req.flash('error', 'Failed to delete photo');
    res.redirect('/admin/photos');
  }
});

// Videos Routes
app.get('/admin/videos', ensureAuthenticated, async (req, res) => {
  try {
    const videos = await Video.find().sort({ createdAt: -1 });
    console.log(`[${new Date().toISOString()}] Fetched admin videos:`, { videoCount: videos.length });
    res.render('admin/manage-videos', {
      videos,
      user: req.session.user,
      currentRoute: 'videos',
      messages: req.flash(),
    });
  } catch (err) {
    console.error(`[${new Date().toISOString()}] Videos error:`, err);
    res.status(500).render('error', {
      message: 'Failed to load videos',
      error: process.env.NODE_ENV === 'development' ? err : {},
    });
  }
});

app.get('/admin/videos/new', ensureAuthenticated, (req, res) => {
  res.render('admin/edit-video', {
    video: null,
    user: req.session.user,
    messages: req.flash(),
  });
});

app.get('/admin/videos/:id/edit', ensureAuthenticated, async (req, res) => {
  try {
    const video = await Video.findById(req.params.id);
    if (!video) {
      req.flash('error', 'Video not found');
      return res.redirect('/admin/videos');
    }
    res.render('admin/edit-video', {
      video,
      user: req.session.user,
      messages: req.flash(),
    });
  } catch (err) {
    console.error(`[${new Date().toISOString()}] Video edit error:`, err);
    req.flash('error', 'Failed to load video for editing');
    res.redirect('/admin/videos');
  }
});

app.post('/admin/videos', ensureAuthenticated, uploadVideo.single('video'), async (req, res) => {
  try {
    const { title, description, isFeatured, source, youtubeUrl } = req.body;
    console.log(`[${new Date().toISOString()}] Creating video:`, { title, source });

    if (source === 'upload' && !req.file) {
      req.flash('error', 'Please upload a video file');
      return res.redirect('/admin/videos/new');
    }

    if (source === 'youtube' && !youtubeUrl) {
      req.flash('error', 'Please provide a YouTube URL');
      return res.redirect('/admin/videos/new');
    }

    const videoData = {
      title,
      description,
      isFeatured: isFeatured === 'on' ? true : false,
      uploadedBy: req.session.user.id,
      source,
    };

    if (source === 'youtube') {
      const regExp = /^(?:https?:\/\/)?(?:www\.)?(?:youtube\.com\/(?:[^\/]+\/.+\/|(?:v|e(?:mbed)?)\/|.*[?&]v=)|youtu\.be\/)([^"&?\/\s]{11})/i;
      const match = youtubeUrl.match(regExp);
      if (!match) {
        req.flash('error', 'Invalid YouTube URL');
        return res.redirect('/admin/videos/new');
      }
      videoData.videoUrl = `https://www.youtube.com/embed/${match[1]}`;
    } else {
      videoData.videoUrl = process.env.NODE_ENV === 'production' ? req.file.location : '/uploads/videos/' + req.file.filename;
    }

    const newVideo = new Video(videoData);
    await newVideo.save();
    console.log(`[${new Date().toISOString()}] Saved video:`, newVideo.toObject());
    req.flash('success', 'Video added successfully');
    res.redirect('/admin/videos');
  } catch (err) {
    console.error(`[${new Date().toISOString()}] Video upload error:`, err);
<<<<<<< HEAD
    if (req.file) {
      await fs.unlink(path.join(__dirname, 'public/uploads/videos', req.file.filename)).catch((unlinkErr) =>
=======
    if (req.file && process.env.NODE_ENV !== 'production') {
      fs.unlink(path.join(__dirname, 'public/uploads/videos', req.file.filename)).catch((unlinkErr) =>
>>>>>>> c4d967a3
        console.error(`[${new Date().toISOString()}] Failed to delete uploaded video:`, unlinkErr)
      );
    }
    req.flash(
      'error',
      err instanceof mongoose.Error.ValidationError
        ? Object.values(err.errors)
            .map((e) => e.message)
            .join(', ')
        : 'Failed to add video'
    );
    res.redirect('/admin/videos/new');
  }
});

app.put('/admin/videos/:id', ensureAuthenticated, uploadVideo.single('video'), async (req, res) => {
  try {
    const { title, description, isFeatured, source, youtubeUrl } = req.body;
    console.log(`[${new Date().toISOString()}] Updating video:`, { id: req.params.id, title, source });

    const video = await Video.findById(req.params.id);
    if (!video) {
      req.flash('error', 'Video not found');
      return res.redirect('/admin/videos');
    }

    const updateData = {
      title,
      description,
      isFeatured: isFeatured === 'on' ? true : false,
      updatedAt: Date.now(),
      source,
    };

    if (source === 'youtube') {
      const regExp = /^(?:https?:\/\/)?(?:www\.)?(?:youtube\.com\/(?:[^\/]+\/.+\/|(?:v|e(?:mbed)?)\/|.*[?&]v=)|youtu\.be\/)([^"&?\/\s]{11})/i;
      const match = youtubeUrl.match(regExp);
      if (!match) {
        req.flash('error', 'Invalid YouTube URL');
        return res.redirect(`/admin/videos/${req.params.id}/edit`);
      }
      updateData.videoUrl = `https://www.youtube.com/embed/${match[1]}`;

      if (video.source === 'upload' && video.videoUrl && process.env.NODE_ENV !== 'production') {
        const oldPath = path.join(__dirname, 'public', video.videoUrl);
        await fs.unlink(oldPath).catch((unlinkErr) =>
          console.error(`[${new Date().toISOString()}] Failed to delete old video:`, unlinkErr)
        );
      }
    } else if (req.file) {
<<<<<<< HEAD
      updateData.videoUrl = '/uploads/videos/' + req.file.filename;
      if (video.source === 'upload' && video.videoUrl) {
=======
      updateData.videoUrl = process.env.NODE_ENV === 'production' ? req.file.location : '/uploads/videos/' + req.file.filename;

      if (video.source === 'upload' && video.videoUrl && process.env.NODE_ENV !== 'production') {
>>>>>>> c4d967a3
        const oldPath = path.join(__dirname, 'public', video.videoUrl);
        await fs.unlink(oldPath).catch((unlinkErr) =>
          console.error(`[${new Date().toISOString()}] Failed to delete old video:`, unlinkErr)
        );
      }
    } else {
      updateData.videoUrl = video.videoUrl;
    }

    const updatedVideo = await Video.findByIdAndUpdate(req.params.id, updateData, { new: true, runValidators: true });
    console.log(`[${new Date().toISOString()}] Updated video:`, updatedVideo.toObject());
    req.flash('success', 'Video updated successfully');
    res.redirect('/admin/videos');
  } catch (err) {
    console.error(`[${new Date().toISOString()}] Video update error:`, err);
<<<<<<< HEAD
    if (req.file) {
      await fs.unlink(path.join(__dirname, 'public/uploads/videos', req.file.filename)).catch((unlinkErr) =>
=======
    if (req.file && process.env.NODE_ENV !== 'production') {
      fs.unlink(path.join(__dirname, 'public/uploads/videos', req.file.filename)).catch((unlinkErr) =>
>>>>>>> c4d967a3
        console.error(`[${new Date().toISOString()}] Failed to delete uploaded video:`, unlinkErr)
      );
    }
    req.flash(
      'error',
      err instanceof mongoose.Error.ValidationError
        ? Object.values(err.errors)
            .map((e) => e.message)
            .join(', ')
        : 'Failed to update video'
    );
    res.redirect(`/admin/videos/${req.params.id}/edit`);
  }
});

app.delete('/admin/videos/:id', ensureAuthenticated, async (req, res) => {
  try {
    const video = await Video.findById(req.params.id);
    if (!video) {
      if (req.headers.accept && req.headers.accept.includes('application/json')) {
        return res.status(404).json({ success: false, message: 'Video not found' });
      }
      req.flash('error', 'Video not found');
      return res.redirect('/admin/videos');
    }

    if (video.source === 'upload' && video.videoUrl && process.env.NODE_ENV !== 'production') {
      const filePath = path.join(__dirname, 'public', video.videoUrl);
      await fs.unlink(filePath).catch((unlinkErr) =>
        console.error(`[${new Date().toISOString()}] Failed to delete video file:`, unlinkErr)
      );
    }

    await Video.findByIdAndDelete(req.params.id);
    if (req.headers.accept && req.headers.accept.includes('application/json')) {
      return res.json({ success: true, message: 'Video deleted successfully' });
    }
    req.flash('success', 'Video deleted successfully');
    res.redirect('/admin/videos');
  } catch (err) {
    console.error(`[${new Date().toISOString()}] Delete video error:`, err);
    if (req.headers.accept && req.headers.accept.includes('application/json')) {
      return res.status(500).json({ success: false, message: 'Failed to delete video' });
    }
    req.flash('error', 'Failed to delete video');
    res.redirect('/admin/videos');
  }
});

app.post('/contact', async (req, res) => {
  try {
    const { name, email, subject, message } = req.body;

    if (!name || !email || !subject || !message) {
      req.flash('error', 'All fields are required');
      return res.redirect('/contact');
    }

    console.log(`[${new Date().toISOString()}] New contact form submission:`, {
      name,
      email,
      subject,
      message,
    });

    req.flash('success', 'Thank you for your message! We will contact you soon.');
    res.redirect('/contact');
  } catch (err) {
    console.error(`[${new Date().toISOString()}] Contact form error:`, err);
    req.flash('error', 'Failed to send your message. Please try again later.');
    res.redirect('/contact');
  }
});

// Initialize admin user
async function initializeAdmin() {
  try {
    console.log('Checking admin user...');
    console.log('ADMIN_USERNAME:', process.env.ADMIN_USERNAME || 'Not set');
    console.log('ADMIN_PASSWORD:', process.env.ADMIN_PASSWORD ? 'Set' : 'Not set');
    console.log('ADMIN_EMAIL:', process.env.ADMIN_EMAIL || 'Not set');

    const adminCount = await Admin.countDocuments();
    if (adminCount === 0) {
      if (!process.env.ADMIN_USERNAME || !process.env.ADMIN_PASSWORD || !process.env.ADMIN_EMAIL) {
        throw new Error('Missing required environment variables for admin creation');
      }
      const hashedPassword = await bcrypt.hash(process.env.ADMIN_PASSWORD, 10);
      await Admin.create({
        username: process.env.ADMIN_USERNAME,
        email: process.env.ADMIN_EMAIL,
        password: hashedPassword,
        createdAt: new Date(),
        updatedAt: new Date(),
      });
      console.log('Admin user created:', process.env.ADMIN_USERNAME);
    } else {
      console.log('Admin user already exists, skipping creation');
    }
  } catch (err) {
    console.error(`[${new Date().toISOString()}] Error initializing admin:`, err);
    throw err;
  }
}

// Global Error Handling
app.use((err, req, res, next) => {
  console.error(`[${new Date().toISOString()}] Error:`, err.stack);
  res.status(500).render('error', {
    message: 'Something went wrong!',
    error: process.env.NODE_ENV === 'development' ? err : {},
  });
});

// Start server
(async () => {
  try {
    await connectDB();
    await initializeAdmin();

    const PORT = process.env.PORT || 10000;
    const server = app.listen(PORT, () => {
      console.log(`Server running on port ${PORT}`);
    });

    process.on('SIGTERM', () => {
      console.log('SIGTERM received. Shutting down gracefully');
      server.close(() => {
        console.log('Server closed');
        mongoose.connection.close(false, () => {
          console.log('MongoDB connection closed');
          process.exit(0);
        });
      });
    });
  } catch (err) {
    console.error(`[${new Date().toISOString()}] Server startup error:`, err);
    process.exit(1);
  }
})();<|MERGE_RESOLUTION|>--- conflicted
+++ resolved
@@ -25,60 +25,6 @@
 console.log('AWS_SECRET_ACCESS_KEY:', process.env.AWS_SECRET_ACCESS_KEY ? 'Set' : 'Not set');
 console.log('AWS_S3_BUCKET:', process.env.AWS_S3_BUCKET ? 'Set' : 'Not set');
 
-// Configure image upload
-const imageStorage = multer.diskStorage({
-  destination: async (req, file, cb) => {
-    const uploadPath = path.join(__dirname, 'public/uploads/images');
-    await fs.mkdir(uploadPath, { recursive: true });
-    cb(null, uploadPath);
-  },
-  filename: (req, file, cb) => {
-    cb(null, Date.now() + path.extname(file.originalname));
-  },
-});
-
-const imageFilter = (req, file, cb) => {
-  const allowedTypes = ['image/jpeg', 'image/jpg', 'image/png', 'image/gif'];
-  if (allowedTypes.includes(file.mimetype)) {
-    cb(null, true);
-  } else {
-    cb(new Error('Only images (JPEG, JPG, PNG, GIF) are allowed'), false);
-  }
-};
-
-const uploadImage = multer({
-  storage: imageStorage,
-  fileFilter: imageFilter,
-  limits: { fileSize: 5 * 1024 * 1024 }, // 5MB
-});
-
-// Configure video upload
-const videoStorage = multer.diskStorage({
-  destination: async (req, file, cb) => {
-    const uploadPath = path.join(__dirname, 'public/uploads/videos');
-    await fs.mkdir(uploadPath, { recursive: true });
-    cb(null, uploadPath);
-  },
-  filename: (req, file, cb) => {
-    cb(null, Date.now() + path.extname(file.originalname));
-  },
-});
-
-const videoFilter = (req, file, cb) => {
-  const allowedTypes = ['video/mp4', 'video/webm', 'video/ogg'];
-  if (allowedTypes.includes(file.mimetype)) {
-    cb(null, true);
-  } else {
-    cb(new Error('Only videos (MP4, WebM, OGG) are allowed'), false);
-  }
-};
-
-const uploadVideo = multer({
-  storage: videoStorage,
-  fileFilter: videoFilter,
-  limits: { fileSize: 50 * 1024 * 1024 }, // 50MB
-});
-
 // HTTPS redirection for production
 if (process.env.NODE_ENV === 'production') {
   app.set('trust proxy', 1);
@@ -124,11 +70,7 @@
       secure: process.env.NODE_ENV === 'production',
       maxAge: 24 * 60 * 60 * 1000,
       httpOnly: true,
-<<<<<<< HEAD
-      sameSite: process.env.NODE_ENV === 'production' ? 'lax' : 'lax',
-=======
       sameSite: process.env.NODE_ENV === 'production' ? 'none' : 'lax',
->>>>>>> c4d967a3
       path: '/',
     },
     store: sessionStore,
@@ -138,35 +80,6 @@
 // Flash messages
 app.use(flash());
 
-<<<<<<< HEAD
-// Database connection
-mongoose.set('strictQuery', false);
-
-const connectDB = async () => {
-  try {
-    await mongoose.connect(process.env.MONGODB_URI);
-    console.log('Connected to MongoDB');
-  } catch (err) {
-    console.error('MongoDB connection error:', err);
-    process.exit(1);
-  }
-};
-
-// Models
-const Admin = require('./models/Admin');
-const Announcement = require('./models/Announcement');
-const Photo = require('./models/Photo');
-const Video = require('./models/Video');
-
-// Routes
-const announcementRoutes = require('./routes/announcements');
-const photoRoutes = require('./routes/photos');
-const videoRoutes = require('./routes/videos');
-
-app.use('/api/announcements', announcementRoutes);
-app.use('/api/photos', photoRoutes);
-app.use('/api/videos', videoRoutes);
-=======
 // AWS S3 configuration
 const s3 = new AWS.S3({
   accessKeyId: process.env.AWS_ACCESS_KEY_ID,
@@ -252,99 +165,7 @@
   limits: { fileSize: 50 * 1024 * 1024 },
 });
 
-// Configure announcement media upload
-const announcementStorage = process.env.NODE_ENV === 'production' ?
-  multerS3({
-    s3: s3,
-    bucket: process.env.AWS_S3_BUCKET,
-    acl: 'public-read',
-    metadata: (req, file, cb) => {
-      cb(null, { fieldName: file.fieldname });
-    },
-    key: (req, file, cb) => {
-      cb(null, `announcements/${Date.now()}${path.extname(file.originalname)}`);
-    },
-  }) :
-  multer.diskStorage({
-    destination: async (req, file, cb) => {
-      const uploadPath = path.join(__dirname, 'public/uploads/announcements');
-      await fs.mkdir(uploadPath, { recursive: true });
-      cb(null, uploadPath);
-    },
-    filename: (req, file, cb) => {
-      cb(null, Date.now() + path.extname(file.originalname));
-    },
-  });
-
-const announcementMediaFilter = (req, file, cb) => {
-  const allowedTypes = ['image/jpeg', 'image/jpg', 'image/png', 'image/gif', 'video/mp4', 'video/webm', 'video/ogg'];
-  if (allowedTypes.includes(file.mimetype)) {
-    cb(null, true);
-  } else {
-    cb(new Error('Only images (JPEG, JPG, PNG, GIF) or videos (MP4, WebM, OGG) are allowed'), false);
-  }
-};
-
-const uploadAnnouncementMedia = multer({
-  storage: announcementStorage,
-  fileFilter: announcementMediaFilter,
-  limits: { fileSize: 50 * 1024 * 1024 },
-});
->>>>>>> c4d967a3
-
-// Set EJS as view engine
-app.set('views', path.join(__dirname, 'views'));
-app.set('view engine', 'ejs');
-
-// Debugging middleware
-app.use((req, res, next) => {
-  console.log(
-    `[${new Date().toISOString()}] ${req.method} ${req.url} | Cookies: ${JSON.stringify(
-      req.cookies
-    )} | Set-Cookie: ${res.get('Set-Cookie') || 'none'}`
-  );
-  res.on('finish', () => {
-    console.log(`[${new Date().toISOString()}] Response headers: ${JSON.stringify(res.getHeaders())}`);
-  });
-  next();
-});
-
-// Authentication middleware
-function ensureAuthenticated(req, res, next) {
-  console.log('Checking session:', {
-    sessionID: req.sessionID,
-    user: req.session.user,
-    cookies: req.cookies || 'No cookies',
-    sessionExists: !!req.session,
-  });
-  if (req.session.user && req.session.user.role === 'admin') {
-    req.session.touch();
-    console.log('Session valid, proceeding to next middleware');
-    return next();
-  }
-  console.log('Session invalid, destroying session');
-  req.session.destroy((err) => {
-    if (err) console.error(`[${new Date().toISOString()}] Session destroy error:`, err);
-    res.clearCookie('connect.sid', {
-      path: '/',
-      httpOnly: true,
-      secure: process.env.NODE_ENV === 'production',
-      sameSite: process.env.NODE_ENV === 'production' ? 'none' : 'lax',
-    });
-    res.redirect('/admin/login');
-  });
-}
-
-// Error handling middleware for Multer
-app.use((err, req, res, next) => {
-  if (err instanceof multer.MulterError) {
-    req.flash('error', err.message);
-    return res.redirect('back');
-  }
-  next(err);
-});
-
-// Database connection with retry
+// Database connection
 mongoose.set('strictQuery', false);
 
 const connectDB = async () => {
@@ -375,6 +196,67 @@
 const Photo = require('./models/Photo');
 const Video = require('./models/Video');
 
+// Routes
+const announcementRoutes = require('./routes/announcements');
+const photoRoutes = require('./routes/photos');
+const videoRoutes = require('./routes/videos');
+
+app.use('/api/announcements', announcementRoutes);
+app.use('/api/photos', photoRoutes);
+app.use('/api/videos', videoRoutes);
+
+// Set EJS as view engine
+app.set('views', path.join(__dirname, 'views'));
+app.set('view engine', 'ejs');
+
+// Debugging middleware
+app.use((req, res, next) => {
+  console.log(
+    `[${new Date().toISOString()}] ${req.method} ${req.url} | Cookies: ${JSON.stringify(
+      req.cookies
+    )} | Set-Cookie: ${res.get('Set-Cookie') || 'none'}`
+  );
+  res.on('finish', () => {
+    console.log(`[${new Date().toISOString()}] Response headers: ${JSON.stringify(res.getHeaders())}`);
+  });
+  next();
+});
+
+// Authentication middleware
+function ensureAuthenticated(req, res, next) {
+  console.log('Checking session:', {
+    sessionID: req.sessionID,
+    user: req.session.user,
+    cookies: req.cookies || 'No cookies',
+    sessionExists: !!req.session,
+  });
+  if (req.session.user && req.session.user.role === 'admin') {
+    req.session.touch();
+    console.log('Session valid, proceeding to next middleware');
+    return next();
+  }
+  console.log('Session invalid, destroying session');
+  req.session.destroy((err) => {
+    if (err) console.error(`[${new Date().toISOString()}] Session destroy error:`, err);
+    res.clearCookie('connect.sid', {
+      path: '/',
+      httpOnly: true,
+      secure: process.env.NODE_ENV === 'production',
+      sameSite: process.env.NODE_ENV === 'production' ? 'none' : 'lax',
+    });
+    res.redirect('/admin/login');
+  });
+}
+
+// Error handling middleware for Multer
+app.use((err, req, res, next) => {
+  if (err instanceof multer.MulterError) {
+    req.flash('error', err.message);
+    return res.redirect('back');
+  }
+  next(err);
+});
+
 // Frontend Routes
 app.get('/', async (req, res) => {
   try {
@@ -416,23 +298,6 @@
     user: req.session.user,
     messages: req.flash(),
   });
-});
-
-app.get('/announcements', async (req, res) => {
-  try {
-    const announcements = await Announcement.find({ isActive: true }).sort({ createdAt: -1 });
-    res.render('announcements', {
-      announcements,
-      user: req.session.user,
-      messages: req.flash(),
-    });
-  } catch (err) {
-    console.error(`[${new Date().toISOString()}] Public announcements error:`, err);
-    res.status(500).render('error', {
-      message: 'Failed to load announcements',
-      error: process.env.NODE_ENV === 'development' ? err : {},
-    });
-  }
 });
 
 app.get('/gallery', async (req, res) => {
@@ -636,8 +501,15 @@
 // Announcements Routes
 app.get('/admin/announcements', ensureAuthenticated, async (req, res) => {
   try {
-    const announcements = await Announcement.find().sort({ createdAt: -1 });
+    const announcements = await Announcement.find()
+      .sort({ createdAt: -1 })
+      .populate('author', 'username');
+    console.log(`[${new Date().toISOString()}] Admin fetched announcements:`, 
+      announcements.length, 
+      announcements.map(a => ({ id: a._id, title: a.title, isActive: a.isActive, author: a.author ? a.author.username : 'N/A' }))
+    );
     res.render('admin/manage-announcements', {
+      title: 'Manage Announcements',
       announcements,
       user: req.session.user,
       currentRoute: 'announcements',
@@ -645,15 +517,14 @@
     });
   } catch (err) {
     console.error(`[${new Date().toISOString()}] Announcements error:`, err);
-    res.status(500).render('error', {
-      message: 'Failed to load announcements',
-      error: process.env.NODE_ENV === 'development' ? err : {},
-    });
+    req.flash('error', 'Error fetching announcements');
+    res.redirect('/admin/dashboard');
   }
 });
 
 app.get('/admin/announcements/new', ensureAuthenticated, (req, res) => {
   res.render('admin/edit-announcement', {
+    title: 'Create Announcement',
     announcement: null,
     user: req.session.user,
     messages: req.flash(),
@@ -662,12 +533,13 @@
 
 app.get('/admin/announcements/:id/edit', ensureAuthenticated, async (req, res) => {
   try {
-    const announcement = await Announcement.findById(req.params.id);
+    const announcement = await Announcement.findById(req.params.id).populate('author', 'username');
     if (!announcement) {
       req.flash('error', 'Announcement not found');
       return res.redirect('/admin/announcements');
     }
     res.render('admin/edit-announcement', {
+      title: 'Edit Announcement',
       announcement,
       user: req.session.user,
       messages: req.flash(),
@@ -679,219 +551,83 @@
   }
 });
 
-<<<<<<< HEAD
-// Create Announcement
-app.post('/admin/announcements', ensureAuthenticated, upload.single('media'), async (req, res) => {
-  try {
-    const { title, content, isActive, mediaTitle, mediaDescription } = req.body;
-    const mediaData = {
-      title: mediaTitle,
-      description: mediaDescription,
-      url: req.file ? `/uploads/announcements/${req.file.filename}` : null,
-      type: req.file ? 'image' : null
-    };
-
-    if (!req.file && req.body.mediaUrl) {
-      mediaData.url = req.body.mediaUrl;
-      mediaData.type = req.body.mediaUrl.includes('youtube') ? 'video' : 'image';
-    }
-=======
-app.post('/admin/announcements', ensureAuthenticated, uploadAnnouncementMedia.single('media'), async (req, res) => {
-  try {
-    const { title, content, isActive, mediaTitle, mediaDescription, mediaSource, youtubeUrl } = req.body;
-    console.log(`[${new Date().toISOString()}] Creating announcement:`, { title, isActive, mediaSource });
->>>>>>> c4d967a3
-
-    const announcementData = {
+app.post('/admin/announcements', ensureAuthenticated, async (req, res) => {
+  try {
+    const { title, content, isActive } = req.body;
+    const authorId = req.session.user.id;
+
+    const admin = await Admin.findById(authorId);
+    if (!admin) {
+      throw new Error(`Invalid author ID: ${authorId}`);
+    }
+    console.log(`[${new Date().toISOString()}] Creating announcement with author:`, { authorId, username: admin.username });
+
+    const newAnnouncement = new Announcement({
       title,
       content,
-<<<<<<< HEAD
-      isActive: isActive === 'on',
-      media: mediaData.url ? mediaData : null,
-      author: req.session.user.id,
-    });
-=======
-      isActive: isActive === 'on', // Explicitly convert to boolean
-      author: req.session.user.id,
-    };
-
-    if (mediaSource === 'upload' && !req.file) {
-      req.flash('error', 'Please upload a media file');
-      return res.redirect('/admin/announcements/new');
-    }
-
-    if (mediaSource === 'youtube' && !youtubeUrl) {
-      req.flash('error', 'Please provide a YouTube URL');
-      return res.redirect('/admin/announcements/new');
-    }
-
-    if (mediaSource) {
-      announcementData.media = {
-        title: mediaTitle,
-        description: mediaDescription,
-      };
-      if (mediaSource === 'youtube') {
-        const regExp = /^(?:https?:\/\/)?(?:www\.)?(?:youtube\.com\/(?:[^\/]+\/.+\/|(?:v|e(?:mbed)?)\/|.*[?&]v=)|youtu\.be\/)([^"&?\/\s]{11})/i;
-        const match = youtubeUrl.match(regExp);
-        if (!match) {
-          req.flash('error', 'Invalid YouTube URL');
-          return res.redirect('/admin/announcements/new');
-        }
-        announcementData.media.url = `https://www.youtube.com/embed/${match[1]}`;
-        announcementData.media.type = 'video';
-      } else if (req.file) {
-        announcementData.media.url = process.env.NODE_ENV === 'production' ?
-          req.file.location : '/uploads/announcements/' + req.file.filename;
-        announcementData.media.type = req.file.mimetype.startsWith('image') ? 'image' : 'video';
-      }
-    }
->>>>>>> c4d967a3
-
-    const newAnnouncement = new Announcement(announcementData);
-    await newAnnouncement.save();
-    console.log(`[${new Date().toISOString()}] Saved announcement:`, newAnnouncement.toObject());
+      isActive: isActive === 'on' ? true : false,
+      author: authorId,
+    });
+
+    const savedAnnouncement = await newAnnouncement.save();
+    console.log(`[${new Date().toISOString()}] Announcement created:`, {
+      id: savedAnnouncement._id,
+      title: savedAnnouncement.title,
+      isActive: savedAnnouncement.isActive,
+      author: savedAnnouncement.author,
+    });
     req.flash('success', 'Announcement created successfully');
     res.redirect('/admin/announcements');
   } catch (err) {
     console.error(`[${new Date().toISOString()}] Create announcement error:`, err);
-<<<<<<< HEAD
-    if (req.file) {
-      await fs.unlink(path.join(__dirname, 'public/uploads/announcements', req.file.filename)).catch((unlinkErr) =>
-=======
-    if (req.file && process.env.NODE_ENV !== 'production') {
-      fs.unlink(path.join(__dirname, 'public/uploads/announcements', req.file.filename)).catch((unlinkErr) =>
->>>>>>> c4d967a3
-        console.error(`[${new Date().toISOString()}] Failed to delete uploaded file:`, unlinkErr)
-      );
-    }
     req.flash(
       'error',
       err instanceof mongoose.Error.ValidationError
         ? Object.values(err.errors)
             .map((e) => e.message)
             .join(', ')
-        : 'Failed to create announcement'
+        : `Failed to create announcement: ${err.message}`
     );
     res.redirect('/admin/announcements/new');
   }
 });
 
-<<<<<<< HEAD
-// Update Announcement
-app.put('/admin/announcements/:id', ensureAuthenticated, upload.single('media'), async (req, res) => {
-  try {
-    const { title, content, isActive, mediaTitle, mediaDescription } = req.body;
-    const mediaData = {
-      title: mediaTitle,
-      description: mediaDescription,
-      url: req.file ? `/uploads/announcements/${req.file.filename}` : req.body.mediaUrl,
-      type: req.file ? 'image' : (req.body.mediaUrl && req.body.mediaUrl.includes('youtube') ? 'video' : 'image')
-    };
-=======
-app.get('/announcements', async (req, res) => {
-  try {
-    const announcements = await Announcement.find({ isActive: true }).sort({ createdAt: -1 });
-    console.log(`[${new Date().toISOString()}] Fetched public announcements:`, { count: announcements.length });
-    res.render('announcements', {
-      announcements,
-      currentRoute: 'announcements',
-      messages: req.flash(),
-    });
-  } catch (err) {
-    console.error(`[${new Date().toISOString()}] Public announcements error:`, err);
-    res.status(500).render('error', {
-      message: 'Failed to load announcements',
-      error: process.env.NODE_ENV === 'development' ? err : {},
-    });
-  }
-});
-
-app.put('/admin/announcements/:id', ensureAuthenticated, uploadAnnouncementMedia.single('media'), async (req, res) => {
-  try {
-    const { title, content, isActive, mediaTitle, mediaDescription, mediaSource, youtubeUrl } = req.body;
-    console.log(`[${new Date().toISOString()}] Updating announcement:`, { id: req.params.id, title, isActive, mediaSource });
->>>>>>> c4d967a3
+app.put('/admin/announcements/:id', ensureAuthenticated, async (req, res) => {
+  try {
+    const { title, content, isActive } = req.body;
+    const authorId = req.session.user.id;
+
+    const admin = await Admin.findById(authorId);
+    if (!admin) {
+      throw new Error(`Invalid author ID: ${authorId}`);
+    }
+    console.log(`[${new Date().toISOString()}] Updating announcement with author:`, { authorId, username: admin.username });
 
     const updateData = {
       title,
       content,
-<<<<<<< HEAD
-      isActive: isActive === 'on',
-      media: mediaData.url ? mediaData : null,
+      isActive: isActive === 'on' ? true : false,
       updatedAt: Date.now(),
     };
 
-    if (req.file) {
-      const oldAnnouncement = await Announcement.findById(req.params.id);
-      if (oldAnnouncement?.media?.url && oldAnnouncement.media.type === 'image') {
-        const oldPath = path.join(__dirname, 'public', oldAnnouncement.media.url);
-        await fs.unlink(oldPath).catch((unlinkErr) =>
-          console.error(`[${new Date().toISOString()}] Failed to delete old media:`, unlinkErr)
-        );
-      }
-    }
-
-    await Announcement.findByIdAndUpdate(req.params.id, updateData, { new: true, runValidators: true });
-=======
-      isActive: isActive === 'on', // Explicitly convert to boolean
-      updatedAt: Date.now(),
-    };
-
-    if (mediaSource) {
-      updateData.media = {
-        title: mediaTitle,
-        description: mediaDescription,
-      };
-      if (mediaSource === 'youtube') {
-        const regExp = /^(?:https?:\/\/)?(?:www\.)?(?:youtube\.com\/(?:[^\/]+\/.+\/|(?:v|e(?:mbed)?)\/|.*[?&]v=)|youtu\.be\/)([^"&?\/\s]{11})/i;
-        const match = youtubeUrl.match(regExp);
-        if (!match) {
-          req.flash('error', 'Invalid YouTube URL');
-          return res.redirect(`/admin/announcements/${req.params.id}/edit`);
-        }
-        updateData.media.url = `https://www.youtube.com/embed/${match[1]}`;
-        updateData.media.type = 'video';
-      } else if (req.file) {
-        updateData.media.url = process.env.NODE_ENV === 'production' ?
-          req.file.location : '/uploads/announcements/' + req.file.filename;
-        updateData.media.type = req.file.mimetype.startsWith('image') ? 'image' : 'video';
-      }
-    }
-
-    const oldAnnouncement = await Announcement.findById(req.params.id);
-    if (oldAnnouncement?.media?.url && req.file && oldAnnouncement.media.type !== 'video' && process.env.NODE_ENV !== 'production') {
-      const oldPath = path.join(__dirname, 'public', oldAnnouncement.media.url);
-      if (fs.existsSync(oldPath)) {
-        fs.unlink(oldPath).catch((unlinkErr) =>
-          console.error(`[${new Date().toISOString()}] Failed to delete old announcement media:`, unlinkErr)
-        );
-      }
-    }
-
     const updatedAnnouncement = await Announcement.findByIdAndUpdate(req.params.id, updateData, { new: true, runValidators: true });
-    console.log(`[${new Date().toISOString()}] Updated announcement:`, updatedAnnouncement.toObject());
->>>>>>> c4d967a3
+    console.log(`[${new Date().toISOString()}] Announcement updated:`, {
+      id: updatedAnnouncement._id,
+      title: updatedAnnouncement.title,
+      isActive: updatedAnnouncement.isActive,
+      author: updatedAnnouncement.author,
+    });
     req.flash('success', 'Announcement updated successfully');
     res.redirect('/admin/announcements');
   } catch (err) {
     console.error(`[${new Date().toISOString()}] Update announcement error:`, err);
-<<<<<<< HEAD
-    if (req.file) {
-      await fs.unlink(path.join(__dirname, 'public/uploads/announcements', req.file.filename)).catch((unlinkErr) =>
-=======
-    if (req.file && process.env.NODE_ENV !== 'production') {
-      fs.unlink(path.join(__dirname, 'public/uploads/announcements', req.file.filename)).catch((unlinkErr) =>
->>>>>>> c4d967a3
-        console.error(`[${new Date().toISOString()}] Failed to delete uploaded file:`, unlinkErr)
-      );
-    }
     req.flash(
       'error',
       err instanceof mongoose.Error.ValidationError
         ? Object.values(err.errors)
             .map((e) => e.message)
             .join(', ')
-        : 'Failed to update announcement'
+        : `Failed to update announcement: ${err.message}`
     );
     res.redirect(`/admin/announcements/${req.params.id}/edit`);
   }
@@ -899,47 +635,15 @@
 
 app.delete('/admin/announcements/:id', ensureAuthenticated, async (req, res) => {
   try {
-    const announcement = await Announcement.findById(req.params.id);
+    const announcement = await Announcement.findByIdAndDelete(req.params.id);
     if (!announcement) {
-      if (req.headers.accept && req.headers.accept.includes('application/json')) {
-        return res.status(404).json({ success: false, message: 'Announcement not found' });
-      }
-      req.flash('error', 'Announcement not found');
-      return res.redirect('/admin/announcements');
-    }
-<<<<<<< HEAD
-    if (announcement.media?.url && announcement.media.type === 'image') {
-      const filePath = path.join(__dirname, 'public', announcement.media.url);
-      await fs.unlink(filePath).catch((unlinkErr) =>
-        console.error(`[${new Date().toISOString()}] Failed to delete media file:`, unlinkErr)
-      );
-    }
+      return res.status(404).json({ success: false, message: 'Announcement not found' });
+    }
+    console.log(`[${new Date().toISOString()}] Announcement deleted:`, { id: req.params.id });
     return res.json({ success: true, message: 'Announcement deleted successfully' });
-=======
-
-    if (announcement.media?.url && announcement.media.type !== 'video' && process.env.NODE_ENV !== 'production') {
-      const filePath = path.join(__dirname, 'public', announcement.media.url);
-      if (fs.existsSync(filePath)) {
-        fs.unlink(filePath).catch((unlinkErr) =>
-          console.error(`[${new Date().toISOString()}] Failed to delete announcement media:`, unlinkErr)
-        );
-      }
-    }
-
-    await Announcement.findByIdAndDelete(req.params.id);
-    if (req.headers.accept && req.headers.accept.includes('application/json')) {
-      return res.json({ success: true, message: 'Announcement deleted successfully' });
-    }
-    req.flash('success', 'Announcement deleted successfully');
-    res.redirect('/admin/announcements');
->>>>>>> c4d967a3
   } catch (err) {
     console.error(`[${new Date().toISOString()}] Delete announcement error:`, err);
-    if (req.headers.accept && req.headers.accept.includes('application/json')) {
-      return res.status(500).json({ success: false, message: 'Failed to delete announcement' });
-    }
-    req.flash('error', 'Failed to delete announcement');
-    res.redirect('/admin/announcements');
+    return res.status(500).json({ success: false, message: `Failed to delete announcement: ${err.message}` });
   }
 });
 
@@ -1012,13 +716,8 @@
     res.redirect('/admin/photos');
   } catch (err) {
     console.error(`[${new Date().toISOString()}] Photo upload error:`, err);
-<<<<<<< HEAD
-    if (req.file) {
-      await fs.unlink(path.join(__dirname, 'public/uploads/images', req.file.filename)).catch((unlinkErr) =>
-=======
     if (req.file && process.env.NODE_ENV !== 'production') {
       fs.unlink(path.join(__dirname, 'public/uploads/images', req.file.filename)).catch((unlinkErr) =>
->>>>>>> c4d967a3
         console.error(`[${new Date().toISOString()}] Failed to delete uploaded file:`, unlinkErr)
       );
     }
@@ -1061,13 +760,8 @@
     res.redirect('/admin/photos');
   } catch (err) {
     console.error(`[${new Date().toISOString()}] Photo update error:`, err);
-<<<<<<< HEAD
-    if (req.file) {
-      await fs.unlink(path.join(__dirname, 'public/uploads/images', req.file.filename)).catch((unlinkErr) =>
-=======
     if (req.file && process.env.NODE_ENV !== 'production') {
       fs.unlink(path.join(__dirname, 'public/uploads/images', req.file.filename)).catch((unlinkErr) =>
->>>>>>> c4d967a3
         console.error(`[${new Date().toISOString()}] Failed to delete uploaded file:`, unlinkErr)
       );
     }
@@ -1094,21 +788,6 @@
       return res.redirect('/admin/photos');
     }
 
-<<<<<<< HEAD
-    const filePath = photo.imageUrl ? path.join(__dirname, 'public', photo.imageUrl) : null;
-    await Photo.findByIdAndDelete(req.params.id);
-
-    if (filePath && fs.existsSync(filePath)) {
-      await fs.unlink(filePath).catch((unlinkErr) =>
-        console.error(`[${new Date().toISOString()}] File deletion error:`, unlinkErr)
-      );
-    }
-
-    return res.json({
-      success: true,
-      message: 'Photo deleted successfully',
-    });
-=======
     if (photo.imageUrl && process.env.NODE_ENV !== 'production') {
       const filePath = path.join(__dirname, 'public', photo.imageUrl);
       if (fs.existsSync(filePath)) {
@@ -1127,7 +806,6 @@
     }
     req.flash('success', 'Photo deleted successfully');
     res.redirect('/admin/photos');
->>>>>>> c4d967a3
   } catch (err) {
     console.error(`[${new Date().toISOString()}] Delete photo error:`, err);
     if (req.headers.accept && req.headers.accept.includes('application/json')) {
@@ -1227,13 +905,8 @@
     res.redirect('/admin/videos');
   } catch (err) {
     console.error(`[${new Date().toISOString()}] Video upload error:`, err);
-<<<<<<< HEAD
-    if (req.file) {
-      await fs.unlink(path.join(__dirname, 'public/uploads/videos', req.file.filename)).catch((unlinkErr) =>
-=======
     if (req.file && process.env.NODE_ENV !== 'production') {
       fs.unlink(path.join(__dirname, 'public/uploads/videos', req.file.filename)).catch((unlinkErr) =>
->>>>>>> c4d967a3
         console.error(`[${new Date().toISOString()}] Failed to delete uploaded video:`, unlinkErr)
       );
     }
@@ -1284,14 +957,9 @@
         );
       }
     } else if (req.file) {
-<<<<<<< HEAD
-      updateData.videoUrl = '/uploads/videos/' + req.file.filename;
-      if (video.source === 'upload' && video.videoUrl) {
-=======
       updateData.videoUrl = process.env.NODE_ENV === 'production' ? req.file.location : '/uploads/videos/' + req.file.filename;
 
       if (video.source === 'upload' && video.videoUrl && process.env.NODE_ENV !== 'production') {
->>>>>>> c4d967a3
         const oldPath = path.join(__dirname, 'public', video.videoUrl);
         await fs.unlink(oldPath).catch((unlinkErr) =>
           console.error(`[${new Date().toISOString()}] Failed to delete old video:`, unlinkErr)
@@ -1307,13 +975,8 @@
     res.redirect('/admin/videos');
   } catch (err) {
     console.error(`[${new Date().toISOString()}] Video update error:`, err);
-<<<<<<< HEAD
-    if (req.file) {
-      await fs.unlink(path.join(__dirname, 'public/uploads/videos', req.file.filename)).catch((unlinkErr) =>
-=======
     if (req.file && process.env.NODE_ENV !== 'production') {
       fs.unlink(path.join(__dirname, 'public/uploads/videos', req.file.filename)).catch((unlinkErr) =>
->>>>>>> c4d967a3
         console.error(`[${new Date().toISOString()}] Failed to delete uploaded video:`, unlinkErr)
       );
     }
